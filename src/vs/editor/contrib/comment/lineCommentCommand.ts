/*---------------------------------------------------------------------------------------------
 *  Copyright (c) Microsoft Corporation. All rights reserved.
 *  Licensed under the MIT License. See License.txt in the project root for license information.
 *--------------------------------------------------------------------------------------------*/

import { CharCode } from 'vs/base/common/charCode';
import * as strings from 'vs/base/common/strings';
import { EditOperation } from 'vs/editor/common/core/editOperation';
import { Position } from 'vs/editor/common/core/position';
import { Range } from 'vs/editor/common/core/range';
import { Selection } from 'vs/editor/common/core/selection';
import * as editorCommon from 'vs/editor/common/editorCommon';
import { IIdentifiedSingleEditOperation, ITextModel } from 'vs/editor/common/model';
import { LanguageConfigurationRegistry } from 'vs/editor/common/modes/languageConfigurationRegistry';
<<<<<<< HEAD
import { CharCode } from 'vs/base/common/charCode';
import { ITextModel, IIdentifiedSingleEditOperation } from 'vs/editor/common/model';
import { IConfigurationService } from 'vs/platform/configuration/common/configuration';
=======
import { BlockCommentCommand } from 'vs/editor/contrib/comment/blockCommentCommand';
>>>>>>> 17454d4e

export interface IInsertionPoint {
	ignore: boolean;
	commentStrOffset: number;
}

export interface ILinePreflightData {
	ignore: boolean;
	commentStr: string;
	commentStrOffset: number;
	commentStrLength: number;
}

export interface IPreflightDataSupported {
	supported: true;
	shouldRemoveComments: boolean;
	lines: ILinePreflightData[];
}
export interface IPreflightDataUnsupported {
	supported: false;
}
export type IPreflightData = IPreflightDataSupported | IPreflightDataUnsupported;

export interface ISimpleModel {
	getLineContent(lineNumber: number): string;
}

export const enum Type {
	Toggle = 0,
	ForceAdd = 1,
	ForceRemove = 2
}

export class LineCommentCommand implements editorCommon.ICommand {

	private _selection: Selection;
	private _selectionId: string;
	private _deltaColumn: number;
	private _moveEndPositionDown: boolean;
	private _tabSize: number;
	private _type: Type;

	constructor(selection: Selection, tabSize: number, type: Type,
		@IConfigurationService private _configurationService: IConfigurationService,
	) {
		this._selection = selection;
		this._tabSize = tabSize;
		this._type = type;
		this._deltaColumn = 0;
	}

	/**
	 * Do an initial pass over the lines and gather info about the line comment string.
	 * Returns null if any of the lines doesn't support a line comment string.
	 */
	public static _gatherPreflightCommentStrings(model: ITextModel, startLineNumber: number, endLineNumber: number): ILinePreflightData[] | null {

		model.tokenizeIfCheap(startLineNumber);
		const languageId = model.getLanguageIdAtPosition(startLineNumber, 1);

		const config = LanguageConfigurationRegistry.getComments(languageId);
		const commentStr = (config ? config.lineCommentToken : null);
		if (!commentStr) {
			// Mode does not support line comments
			return null;
		}

		let lines: ILinePreflightData[] = [];
		for (let i = 0, lineCount = endLineNumber - startLineNumber + 1; i < lineCount; i++) {
			lines[i] = {
				ignore: false,
				commentStr: commentStr,
				commentStrOffset: 0,
				commentStrLength: commentStr.length
			};
		}

		return lines;
	}

	/**
	 * Analyze lines and decide which lines are relevant and what the toggle should do.
	 * Also, build up several offsets and lengths useful in the generation of editor operations.
	 */
	public static _analyzeLines(type: Type, model: ISimpleModel, lines: ILinePreflightData[], startLineNumber: number): IPreflightData {
		let onlyWhitespaceLines = true;

		let shouldRemoveComments: boolean;
		if (type === Type.Toggle) {
			shouldRemoveComments = true;
		} else if (type === Type.ForceAdd) {
			shouldRemoveComments = false;
		} else {
			shouldRemoveComments = true;
		}

		for (let i = 0, lineCount = lines.length; i < lineCount; i++) {
			const lineData = lines[i];
			const lineNumber = startLineNumber + i;

			const lineContent = model.getLineContent(lineNumber);
			const lineContentStartOffset = strings.firstNonWhitespaceIndex(lineContent);

			if (lineContentStartOffset === -1) {
				// Empty or whitespace only line
				if (type === Type.Toggle) {
					lineData.ignore = true;
				} else if (type === Type.ForceAdd) {
					lineData.ignore = true;
				} else {
					lineData.ignore = true;
				}
				lineData.commentStrOffset = lineContent.length;
				continue;
			}

			onlyWhitespaceLines = false;
			lineData.ignore = false;
			lineData.commentStrOffset = lineContentStartOffset;

			if (shouldRemoveComments && !BlockCommentCommand._haystackHasNeedleAtOffset(lineContent, lineData.commentStr, lineContentStartOffset)) {
				if (type === Type.Toggle) {
					// Every line so far has been a line comment, but this one is not
					shouldRemoveComments = false;
				} else if (type === Type.ForceAdd) {
					// Will not happen
				} else {
					lineData.ignore = true;
				}
			}

			if (shouldRemoveComments) {
				const commentStrEndOffset = lineContentStartOffset + lineData.commentStrLength;
				if (commentStrEndOffset < lineContent.length && lineContent.charCodeAt(commentStrEndOffset) === CharCode.Space) {
					lineData.commentStrLength += 1;
				}
			}
		}

		if (type === Type.Toggle && onlyWhitespaceLines) {
			// For only whitespace lines, we insert comments
			shouldRemoveComments = false;

			// Also, no longer ignore them
			for (let i = 0, lineCount = lines.length; i < lineCount; i++) {
				lines[i].ignore = false;
			}
		}

		return {
			supported: true,
			shouldRemoveComments: shouldRemoveComments,
			lines: lines
		};
	}

	/**
	 * Analyze all lines and decide exactly what to do => not supported | insert line comments | remove line comments
	 */
	public static _gatherPreflightData(type: Type, model: ITextModel, startLineNumber: number, endLineNumber: number): IPreflightData {
		const lines = LineCommentCommand._gatherPreflightCommentStrings(model, startLineNumber, endLineNumber);
		if (lines === null) {
			return {
				supported: false
			};
		}

		return LineCommentCommand._analyzeLines(type, model, lines, startLineNumber);
	}

	/**
	 * Given a successful analysis, execute either insert line comments, either remove line comments
	 */
	private _executeLineComments(model: ISimpleModel, builder: editorCommon.IEditOperationBuilder, data: IPreflightDataSupported, s: Selection): void {

		let ops: IIdentifiedSingleEditOperation[];

		if (data.shouldRemoveComments) {
			ops = LineCommentCommand._createRemoveLineCommentsOperations(data.lines, s.startLineNumber);
		} else {
			LineCommentCommand._normalizeInsertionPoint(model, data.lines, s.startLineNumber, this._tabSize);
			ops = this._createAddLineCommentsOperations(data.lines, s.startLineNumber);
		}

		const cursorPosition = new Position(s.positionLineNumber, s.positionColumn);

		for (let i = 0, len = ops.length; i < len; i++) {
			builder.addEditOperation(ops[i].range, ops[i].text);
			if (ops[i].range.isEmpty() && ops[i].range.getStartPosition().equals(cursorPosition)) {
				const lineContent = model.getLineContent(cursorPosition.lineNumber);
				if (lineContent.length + 1 === cursorPosition.column) {
					this._deltaColumn = (ops[i].text || '').length;
				}
			}
		}

		this._selectionId = builder.trackSelection(s);
	}

	private _attemptRemoveBlockComment(model: ITextModel, s: Selection, startToken: string, endToken: string): IIdentifiedSingleEditOperation[] | null {
		let startLineNumber = s.startLineNumber;
		let endLineNumber = s.endLineNumber;

		let startTokenAllowedBeforeColumn = endToken.length + Math.max(
			model.getLineFirstNonWhitespaceColumn(s.startLineNumber),
			s.startColumn
		);

		let startTokenIndex = model.getLineContent(startLineNumber).lastIndexOf(startToken, startTokenAllowedBeforeColumn - 1);
		let endTokenIndex = model.getLineContent(endLineNumber).indexOf(endToken, s.endColumn - 1 - startToken.length);

		if (startTokenIndex !== -1 && endTokenIndex === -1) {
			endTokenIndex = model.getLineContent(startLineNumber).indexOf(endToken, startTokenIndex + startToken.length);
			endLineNumber = startLineNumber;
		}

		if (startTokenIndex === -1 && endTokenIndex !== -1) {
			startTokenIndex = model.getLineContent(endLineNumber).lastIndexOf(startToken, endTokenIndex);
			startLineNumber = endLineNumber;
		}

		if (s.isEmpty() && (startTokenIndex === -1 || endTokenIndex === -1)) {
			startTokenIndex = model.getLineContent(startLineNumber).indexOf(startToken);
			if (startTokenIndex !== -1) {
				endTokenIndex = model.getLineContent(startLineNumber).indexOf(endToken, startTokenIndex + startToken.length);
			}
		}

		// We have to adjust to possible inner white space.
		// For Space after startToken, add Space to startToken - range math will work out.
		if (startTokenIndex !== -1 && model.getLineContent(startLineNumber).charCodeAt(startTokenIndex + startToken.length) === CharCode.Space) {
			startToken += ' ';
		}

		// For Space before endToken, add Space before endToken and shift index one left.
		if (endTokenIndex !== -1 && model.getLineContent(endLineNumber).charCodeAt(endTokenIndex - 1) === CharCode.Space) {
			endToken = ' ' + endToken;
			endTokenIndex -= 1;
		}

		if (startTokenIndex !== -1 && endTokenIndex !== -1) {
			return BlockCommentCommand._createRemoveBlockCommentOperations(
				new Range(startLineNumber, startTokenIndex + startToken.length + 1, endLineNumber, endTokenIndex + 1), startToken, endToken
			);
		}

		return null;
	}

	/**
	 * Given an unsuccessful analysis, delegate to the block comment command
	 */
	private _executeBlockComment(model: ITextModel, builder: editorCommon.IEditOperationBuilder, s: Selection): void {
		model.tokenizeIfCheap(s.startLineNumber);
		let languageId = model.getLanguageIdAtPosition(s.startLineNumber, 1);
		let config = LanguageConfigurationRegistry.getComments(languageId);
		if (!config || !config.blockCommentStartToken || !config.blockCommentEndToken) {
			// Mode does not support block comments
			return;
		}

		const startToken = config.blockCommentStartToken;
		const endToken = config.blockCommentEndToken;

		let ops = this._attemptRemoveBlockComment(model, s, startToken, endToken);
		if (!ops) {
			if (s.isEmpty()) {
				const lineContent = model.getLineContent(s.startLineNumber);
				let firstNonWhitespaceIndex = strings.firstNonWhitespaceIndex(lineContent);
				if (firstNonWhitespaceIndex === -1) {
					// Line is empty or contains only whitespace
					firstNonWhitespaceIndex = lineContent.length;
				}
				ops = BlockCommentCommand._createAddBlockCommentOperations(
					new Range(s.startLineNumber, firstNonWhitespaceIndex + 1, s.startLineNumber, lineContent.length + 1), startToken, endToken
				);
			} else {
				ops = BlockCommentCommand._createAddBlockCommentOperations(
					new Range(s.startLineNumber, model.getLineFirstNonWhitespaceColumn(s.startLineNumber), s.endLineNumber, model.getLineMaxColumn(s.endLineNumber)), startToken, endToken
				);
			}

			if (ops.length === 1) {
				// Leave cursor after token and Space
				this._deltaColumn = startToken.length + 1;
			}
		}
		this._selectionId = builder.trackSelection(s);
		for (let i = 0; i < ops.length; i++) {
			builder.addEditOperation(ops[i].range, ops[i].text);
		}
	}

	public getEditOperations(model: ITextModel, builder: editorCommon.IEditOperationBuilder): void {

		let s = this._selection;
		this._moveEndPositionDown = false;

		if (s.startLineNumber < s.endLineNumber && s.endColumn === 1) {
			this._moveEndPositionDown = true;
			s = s.setEndPosition(s.endLineNumber - 1, model.getLineMaxColumn(s.endLineNumber - 1));
		}

		const data = LineCommentCommand._gatherPreflightData(this._type, model, s.startLineNumber, s.endLineNumber);
		if (data.supported) {
			return this._executeLineComments(model, builder, data, s);
		}

		return this._executeBlockComment(model, builder, s);
	}

	public computeCursorState(model: ITextModel, helper: editorCommon.ICursorStateComputerData): Selection {
		let result = helper.getTrackedSelection(this._selectionId);

		if (this._moveEndPositionDown) {
			result = result.setEndPosition(result.endLineNumber + 1, 1);
		}

		return new Selection(
			result.selectionStartLineNumber,
			result.selectionStartColumn + this._deltaColumn,
			result.positionLineNumber,
			result.positionColumn + this._deltaColumn
		);
	}

	/**
	 * Generate edit operations in the remove line comment case
	 */
	public static _createRemoveLineCommentsOperations(lines: ILinePreflightData[], startLineNumber: number): IIdentifiedSingleEditOperation[] {
		let res: IIdentifiedSingleEditOperation[] = [];

		for (let i = 0, len = lines.length; i < len; i++) {
			const lineData = lines[i];

			if (lineData.ignore) {
				continue;
			}

			res.push(EditOperation.delete(new Range(
				startLineNumber + i, lineData.commentStrOffset + 1,
				startLineNumber + i, lineData.commentStrOffset + lineData.commentStrLength + 1
			)));
		}

		return res;
	}

	/**
	 * Generate edit operations in the add line comment case
	 */
<<<<<<< HEAD
	public _createAddLineCommentsOperations(lines: ILinePreflightData[], startLineNumber: number): IIdentifiedSingleEditOperation[] {
		var i: number,
			len: number,
			lineData: ILinePreflightData,
			res: IIdentifiedSingleEditOperation[] = [],
			afterCommentStr = this._configurationService.getValue('editor.insertSpaceAfterComment') ? ' ' : '';
=======
	public static _createAddLineCommentsOperations(lines: ILinePreflightData[], startLineNumber: number): IIdentifiedSingleEditOperation[] {
		let res: IIdentifiedSingleEditOperation[] = [];
>>>>>>> 17454d4e

		for (let i = 0, len = lines.length; i < len; i++) {
			const lineData = lines[i];

			if (lineData.ignore) {
				continue;
			}

			res.push(EditOperation.insert(new Position(startLineNumber + i, lineData.commentStrOffset + 1), lineData.commentStr + afterCommentStr));
		}

		return res;
	}

	// TODO@Alex -> duplicated in characterHardWrappingLineMapper
	private static nextVisibleColumn(currentVisibleColumn: number, tabSize: number, isTab: boolean, columnSize: number): number {
		if (isTab) {
			return currentVisibleColumn + (tabSize - (currentVisibleColumn % tabSize));
		}
		return currentVisibleColumn + columnSize;
	}

	/**
	 * Adjust insertion points to have them vertically aligned in the add line comment case
	 */
	public static _normalizeInsertionPoint(model: ISimpleModel, lines: IInsertionPoint[], startLineNumber: number, tabSize: number): void {
		let minVisibleColumn = Number.MAX_VALUE;
		let j: number;
		let lenJ: number;

		for (let i = 0, len = lines.length; i < len; i++) {
			if (lines[i].ignore) {
				continue;
			}

			const lineContent = model.getLineContent(startLineNumber + i);

			let currentVisibleColumn = 0;
			for (let j = 0, lenJ = lines[i].commentStrOffset; currentVisibleColumn < minVisibleColumn && j < lenJ; j++) {
				currentVisibleColumn = LineCommentCommand.nextVisibleColumn(currentVisibleColumn, tabSize, lineContent.charCodeAt(j) === CharCode.Tab, 1);
			}

			if (currentVisibleColumn < minVisibleColumn) {
				minVisibleColumn = currentVisibleColumn;
			}
		}

		minVisibleColumn = Math.floor(minVisibleColumn / tabSize) * tabSize;

		for (let i = 0, len = lines.length; i < len; i++) {
			if (lines[i].ignore) {
				continue;
			}

			const lineContent = model.getLineContent(startLineNumber + i);

			let currentVisibleColumn = 0;
			for (j = 0, lenJ = lines[i].commentStrOffset; currentVisibleColumn < minVisibleColumn && j < lenJ; j++) {
				currentVisibleColumn = LineCommentCommand.nextVisibleColumn(currentVisibleColumn, tabSize, lineContent.charCodeAt(j) === CharCode.Tab, 1);
			}

			if (currentVisibleColumn > minVisibleColumn) {
				lines[i].commentStrOffset = j - 1;
			} else {
				lines[i].commentStrOffset = j;
			}
		}
	}
}<|MERGE_RESOLUTION|>--- conflicted
+++ resolved
@@ -12,13 +12,8 @@
 import * as editorCommon from 'vs/editor/common/editorCommon';
 import { IIdentifiedSingleEditOperation, ITextModel } from 'vs/editor/common/model';
 import { LanguageConfigurationRegistry } from 'vs/editor/common/modes/languageConfigurationRegistry';
-<<<<<<< HEAD
-import { CharCode } from 'vs/base/common/charCode';
-import { ITextModel, IIdentifiedSingleEditOperation } from 'vs/editor/common/model';
+import { BlockCommentCommand } from 'vs/editor/contrib/comment/blockCommentCommand';
 import { IConfigurationService } from 'vs/platform/configuration/common/configuration';
-=======
-import { BlockCommentCommand } from 'vs/editor/contrib/comment/blockCommentCommand';
->>>>>>> 17454d4e
 
 export interface IInsertionPoint {
 	ignore: boolean;
@@ -370,17 +365,10 @@
 	/**
 	 * Generate edit operations in the add line comment case
 	 */
-<<<<<<< HEAD
-	public _createAddLineCommentsOperations(lines: ILinePreflightData[], startLineNumber: number): IIdentifiedSingleEditOperation[] {
-		var i: number,
-			len: number,
-			lineData: ILinePreflightData,
-			res: IIdentifiedSingleEditOperation[] = [],
-			afterCommentStr = this._configurationService.getValue('editor.insertSpaceAfterComment') ? ' ' : '';
-=======
-	public static _createAddLineCommentsOperations(lines: ILinePreflightData[], startLineNumber: number): IIdentifiedSingleEditOperation[] {
+	private _createAddLineCommentsOperations(lines: ILinePreflightData[], startLineNumber: number): IIdentifiedSingleEditOperation[] {
 		let res: IIdentifiedSingleEditOperation[] = [];
->>>>>>> 17454d4e
+		const afterCommentStr = this._configurationService.getValue('editor.insertSpaceAfterComment') ? ' ' : '';
+
 
 		for (let i = 0, len = lines.length; i < len; i++) {
 			const lineData = lines[i];
